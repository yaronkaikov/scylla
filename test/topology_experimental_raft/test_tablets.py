#
# Copyright (C) 2023-present ScyllaDB
#
# SPDX-License-Identifier: AGPL-3.0-or-later
#
from cassandra.query import SimpleStatement, ConsistencyLevel

from test.pylib.internal_types import ServerInfo
from test.pylib.manager_client import ManagerClient
from test.pylib.rest_client import inject_error_one_shot, HTTPError
from test.pylib.rest_client import inject_error
from test.pylib.util import wait_for_cql_and_get_hosts, read_barrier
from test.topology.conftest import skip_mode
from test.topology.util import reconnect_driver
from test.pylib.internal_types import HostID

import pytest
import asyncio
import logging
import time
import random
from typing import NamedTuple

logger = logging.getLogger(__name__)


async def inject_error_one_shot_on(manager, error_name, servers):
    errs = [inject_error_one_shot(manager.api, s.ip_addr, error_name) for s in servers]
    await asyncio.gather(*errs)


async def inject_error_on(manager, error_name, servers):
    errs = [manager.api.enable_injection(s.ip_addr, error_name, False) for s in servers]
    await asyncio.gather(*errs)

class TabletReplicas(NamedTuple):
    last_token: int
    replicas: list[tuple[HostID, int]]

async def get_all_tablet_replicas(manager: ManagerClient, server: ServerInfo, keyspace_name: str, table_name: str) -> list[TabletReplicas]:
    """
    Retrieves the tablet distribution for a given table.
    This call is guaranteed to see all prior changes applied to group0 tables.

    :param server: server to query. Can be any live node.
    """

    host = manager.get_cql().cluster.metadata.get_host(server.ip_addr)

    # read_barrier is needed to ensure that local tablet metadata on the queried node
    # reflects the finalized tablet movement.
    await read_barrier(manager.get_cql(), host)

    table_id = await manager.get_table_id(keyspace_name, table_name)
    rows = await manager.get_cql().run_async(f"SELECT last_token, replicas FROM system.tablets where "
                                       f"table_id = {table_id}", host=host)
    return [TabletReplicas(
        last_token=x.last_token,
        replicas=[(HostID(str(host)), shard) for (host, shard) in x.replicas]
    ) for x in rows]

async def get_tablet_replicas(manager: ManagerClient, server: ServerInfo, keyspace_name: str, table_name: str, token: int) -> list[tuple[HostID, int]]:
    """
    Gets tablet replicas of the tablet which owns a given token of a given table.
    This call is guaranteed to see all prior changes applied to group0 tables.

    :param server: server to query. Can be any live node.
    """
    rows = await get_all_tablet_replicas(manager, server, keyspace_name, table_name)
    for row in rows:
        if row.last_token >= token:
            return row.replicas
    return []


async def get_tablet_replica(manager: ManagerClient, server: ServerInfo, keyspace_name: str, table_name: str, token: int) -> tuple[HostID, int]:
    """
    Get the first replica of the tablet which owns a given token of a given table.
    This call is guaranteed to see all prior changes applied to group0 tables.

    :param server: server to query. Can be any live node.
    """
    replicas = await get_tablet_replicas(manager, server, keyspace_name, table_name, token)
    return replicas[0]

async def repair_on_node(manager: ManagerClient, server: ServerInfo, servers: list[ServerInfo]):
    node = server.ip_addr
    await manager.servers_see_each_other(servers)
    live_nodes_wanted = [s.ip_addr for s in servers]
    live_nodes = await manager.api.get_alive_endpoints(node)
    live_nodes_wanted.sort()
    live_nodes.sort()
    assert live_nodes == live_nodes_wanted
    logger.info(f"Repair table on node {node} live_nodes={live_nodes} live_nodes_wanted={live_nodes_wanted}")
    await manager.api.repair(node, "test", "test")

@pytest.mark.asyncio
async def test_tablet_metadata_propagates_with_schema_changes_in_snapshot_mode(manager: ManagerClient):
    """Test that you can create a table and insert and query data"""

    logger.info("Bootstrapping cluster")
    cmdline = [
        '--logger-log-level', 'storage_proxy=trace',
        '--logger-log-level', 'cql_server=trace',
        '--logger-log-level', 'query_processor=trace',
        '--logger-log-level', 'gossip=trace',
        '--logger-log-level', 'storage_service=trace',
        '--logger-log-level', 'raft_topology=trace',
        '--logger-log-level', 'messaging_service=trace',
        '--logger-log-level', 'rpc=trace',
        ]
    servers = await manager.servers_add(3, cmdline=cmdline)

    s0 = servers[0].server_id
    not_s0 = servers[1:]

    # s0 should miss schema and tablet changes
    await manager.server_stop_gracefully(s0)

    cql = manager.get_cql()
    await cql.run_async("CREATE KEYSPACE test WITH replication = {'class': 'NetworkTopologyStrategy', 'replication_factor': 3} AND tablets = {'initial': 100};")

    # force s0 to catch up later from the snapshot and not the raft log
    await inject_error_one_shot_on(manager, 'raft_server_force_snapshot', not_s0)
    await cql.run_async("CREATE TABLE test.test (pk int PRIMARY KEY, c int);")

    keys = range(10)
    await asyncio.gather(*[cql.run_async(f"INSERT INTO test.test (pk, c) VALUES ({k}, 1);") for k in keys])

    rows = await cql.run_async("SELECT * FROM test.test;")
    assert len(list(rows)) == len(keys)
    for r in rows:
        assert r.c == 1

    manager.driver_close()
    await manager.server_start(s0, wait_others=2)
    await manager.driver_connect(server=servers[0])
    cql = manager.get_cql()
    await wait_for_cql_and_get_hosts(cql, [servers[0]], time.time() + 60)

    # Trigger a schema change to invoke schema agreement waiting to make sure that s0 has the latest schema
    await cql.run_async("CREATE KEYSPACE test_dummy WITH replication = {'class': 'NetworkTopologyStrategy', 'replication_factor': 1} AND tablets = {'initial': 1};")

    await asyncio.gather(*[cql.run_async(f"INSERT INTO test.test (pk, c) VALUES ({k}, 2);", execution_profile='whitelist')
                           for k in keys])

    rows = await cql.run_async("SELECT * FROM test.test;")
    assert len(rows) == len(keys)
    for r in rows:
        assert r.c == 2

    conn_logger = logging.getLogger("conn_messages")
    conn_logger.setLevel(logging.DEBUG)
    try:
        # Check that after rolling restart the tablet metadata is still there
        await manager.rolling_restart(servers)

        cql = await reconnect_driver(manager)

        await wait_for_cql_and_get_hosts(cql, [servers[0]], time.time() + 60)

        await asyncio.gather(*[cql.run_async(f"INSERT INTO test.test (pk, c) VALUES ({k}, 3);", execution_profile='whitelist')
                               for k in keys])

        rows = await cql.run_async("SELECT * FROM test.test;")
        assert len(rows) == len(keys)
        for r in rows:
            assert r.c == 3
    finally:
        conn_logger.setLevel(logging.INFO)

    await cql.run_async("DROP KEYSPACE test;")
    await cql.run_async("DROP KEYSPACE test_dummy;")


@pytest.mark.asyncio
async def test_scans(manager: ManagerClient):
    logger.info("Bootstrapping cluster")
    servers = await manager.servers_add(3)

    cql = manager.get_cql()
    await cql.run_async("CREATE KEYSPACE test WITH replication = {'class': 'NetworkTopologyStrategy', 'replication_factor': 1} AND tablets = {'initial': 8};")
    await cql.run_async("CREATE TABLE test.test (pk int PRIMARY KEY, c int);")

    keys = range(100)
    await asyncio.gather(*[cql.run_async(f"INSERT INTO test.test (pk, c) VALUES ({k}, {k});") for k in keys])

    rows = await cql.run_async("SELECT count(*) FROM test.test;")
    assert rows[0].count == len(keys)

    rows = await cql.run_async("SELECT * FROM test.test;")
    assert len(rows) == len(keys)
    for r in rows:
        assert r.c == r.pk

    await cql.run_async("DROP KEYSPACE test;")


@pytest.mark.asyncio
async def test_table_drop_with_auto_snapshot(manager: ManagerClient):
    logger.info("Bootstrapping cluster")
    cfg = { 'auto_snapshot': True }
    servers = await manager.servers_add(3, config = cfg)

    cql = manager.get_cql()

    # Increases the chance of tablet migration concurrent with schema change
    await inject_error_on(manager, "tablet_allocator_shuffle", servers)

    for i in range(3):
        await cql.run_async("DROP KEYSPACE IF EXISTS test;")
        await cql.run_async("CREATE KEYSPACE IF NOT EXISTS test WITH replication = {'class': 'NetworkTopologyStrategy', 'replication_factor': 1} AND tablets = {'initial': 8 };")
        await cql.run_async("CREATE TABLE IF NOT EXISTS test.tbl_sample_kv (id int, value text, PRIMARY KEY (id));")
        await cql.run_async("INSERT INTO test.tbl_sample_kv (id, value) VALUES (1, 'ala');")

    await cql.run_async("DROP KEYSPACE test;")


@pytest.mark.asyncio
async def test_topology_changes(manager: ManagerClient):
    logger.info("Bootstrapping cluster")
    servers = await manager.servers_add(3)

    cql = manager.get_cql()
    await cql.run_async("CREATE KEYSPACE test WITH replication = {'class': 'NetworkTopologyStrategy', 'replication_factor': 1} AND tablets = {'initial': 32};")
    await cql.run_async("CREATE TABLE test.test (pk int PRIMARY KEY, c int);")

    logger.info("Populating table")

    keys = range(256)
    await asyncio.gather(*[cql.run_async(f"INSERT INTO test.test (pk, c) VALUES ({k}, {k});") for k in keys])

    async def check():
        logger.info("Checking table")
        rows = await cql.run_async("SELECT * FROM test.test;")
        assert len(rows) == len(keys)
        for r in rows:
            assert r.c == r.pk

    await inject_error_on(manager, "tablet_allocator_shuffle", servers)

    logger.info("Adding new server")
    await manager.server_add()

    await check()

    logger.info("Adding new server")
    await manager.server_add()

    await check()
    time.sleep(5) # Give load balancer some time to do work
    await check()

    await manager.decommission_node(servers[0].server_id)

    await check()

    await cql.run_async("DROP KEYSPACE test;")


@pytest.mark.asyncio
@skip_mode('release', 'error injections are not supported in release mode')
async def test_streaming_is_guarded_by_topology_guard(manager: ManagerClient):
    logger.info("Bootstrapping cluster")
    cmdline = [
        '--logger-log-level', 'storage_service=trace',
        '--logger-log-level', 'raft_topology=trace',
    ]
    servers = [await manager.server_add(cmdline=cmdline)]

    await manager.api.disable_tablet_balancing(servers[0].ip_addr)

    cql = manager.get_cql()
    await cql.run_async("CREATE KEYSPACE test WITH replication = {'class': 'NetworkTopologyStrategy', 'replication_factor': 1} AND tablets = {'initial': 1};")
    await cql.run_async("CREATE TABLE test.test (pk int PRIMARY KEY, c int);")

    servers.append(await manager.server_add(cmdline=cmdline))

    key = 7 # Whatever
    tablet_token = 0 # Doesn't matter since there is one tablet
    await cql.run_async(f"INSERT INTO test.test (pk, c) VALUES ({key}, 0)")
    rows = await cql.run_async("SELECT pk from test.test")
    assert len(list(rows)) == 1

    replica = await get_tablet_replica(manager, servers[0], 'test', 'test', tablet_token)

    s0_host_id = await manager.get_host_id(servers[0].server_id)
    s1_host_id = await manager.get_host_id(servers[1].server_id)
    dst_shard = 0

    await manager.api.enable_injection(servers[1].ip_addr, "stream_mutation_fragments", one_shot=True)
    s1_log = await manager.server_open_log(servers[1].server_id)
    s1_mark = await s1_log.mark()

    migration_task = asyncio.create_task(
        manager.api.move_tablet(servers[0].ip_addr, "test", "test", replica[0], replica[1], s1_host_id, dst_shard, tablet_token))

    # Wait for the replica-side writer of streaming to reach a place where it already
    # received writes from the leaving replica but haven't applied them yet.
    # Once the writer reaches this place, it will wait for the message_injection() call below before proceeding.
    # The place we block the writer in should not hold to erm or topology_guard because that will block the migration
    # below and prevent test from proceeding.
    await s1_log.wait_for('stream_mutation_fragments: waiting', from_mark=s1_mark)
    s1_mark = await s1_log.mark()

    # Should cause streaming to fail and be retried while leaving behind the replica-side writer.
    await manager.api.inject_disconnect(servers[0].ip_addr, servers[1].ip_addr)

    logger.info("Waiting for migration to finish")
    await migration_task
    logger.info("Migration done")

    # Sanity test
    rows = await cql.run_async("SELECT pk from test.test")
    assert len(list(rows)) == 1

    await cql.run_async("TRUNCATE test.test")
    rows = await cql.run_async("SELECT pk from test.test")
    assert len(list(rows)) == 0

    # Release abandoned streaming
    await manager.api.message_injection(servers[1].ip_addr, "stream_mutation_fragments")
    await s1_log.wait_for('stream_mutation_fragments: done', from_mark=s1_mark)

    # Verify that there is no data resurrection
    rows = await cql.run_async("SELECT pk from test.test")
    assert len(list(rows)) == 0

    # Verify that moving the tablet back works
    await manager.api.move_tablet(servers[0].ip_addr, "test", "test", s1_host_id, dst_shard, replica[0], replica[1], tablet_token)
    rows = await cql.run_async("SELECT pk from test.test")
    assert len(list(rows)) == 0


@pytest.mark.asyncio
@skip_mode('release', 'error injections are not supported in release mode')
async def test_table_dropped_during_streaming(manager: ManagerClient):
    """
    Verifies that load balancing recovers when table is dropped during streaming phase of tablet migration.
    Recovering means that state machine is not stuck and later migrations can proceed.
    """

    logger.info("Bootstrapping cluster")
    servers = [await manager.server_add()]

    await manager.api.disable_tablet_balancing(servers[0].ip_addr)

    cql = manager.get_cql()
    await cql.run_async("CREATE KEYSPACE test WITH replication = {'class': 'NetworkTopologyStrategy', 'replication_factor': 1} AND tablets = {'initial': 1};")
    await cql.run_async("CREATE TABLE test.test (pk int PRIMARY KEY, c int);")
    await cql.run_async("CREATE TABLE test.test2 (pk int PRIMARY KEY, c int);")

    servers.append(await manager.server_add())

    logger.info("Populating tables")
    key = 7 # Whatever
    value = 3 # Whatever
    tablet_token = 0 # Doesn't matter since there is one tablet
    await cql.run_async(f"INSERT INTO test.test (pk, c) VALUES ({key}, {value})")
    await cql.run_async(f"INSERT INTO test.test2 (pk, c) VALUES ({key}, {value})")
    rows = await cql.run_async("SELECT pk from test.test")
    assert len(list(rows)) == 1
    rows = await cql.run_async("SELECT pk from test.test2")
    assert len(list(rows)) == 1

    replica = await get_tablet_replica(manager, servers[0], 'test', 'test', tablet_token)

    await manager.api.enable_injection(servers[1].ip_addr, "stream_mutation_fragments", one_shot=True)
    s1_log = await manager.server_open_log(servers[1].server_id)
    s1_mark = await s1_log.mark()

    logger.info("Starting tablet migration")
    s1_host_id = await manager.get_host_id(servers[1].server_id)
    migration_task = asyncio.create_task(
        manager.api.move_tablet(servers[0].ip_addr, "test", "test", replica[0], replica[1], s1_host_id, 0, tablet_token))

    # Wait for the replica-side writer of streaming to reach a place where it already
    # received writes from the leaving replica but haven't applied them yet.
    # Once the writer reaches this place, it will wait for the message_injection() call below before proceeding.
    # We want to drop the table while streaming is deep in the process, where it will attempt to apply writes
    # to the dropped table.
    await s1_log.wait_for('stream_mutation_fragments: waiting', from_mark=s1_mark)

    # Streaming blocks table drop, so we can't wait here.
    drop_task = cql.run_async("DROP TABLE test.test")

    # Release streaming as late as possible to increase probability of drop causing problems.
    await s1_log.wait_for('Dropping', from_mark=s1_mark)

    # Unblock streaming
    await manager.api.message_injection(servers[1].ip_addr, "stream_mutation_fragments")
    await drop_task

    logger.info("Waiting for migration to finish")
    try:
        await migration_task
    except HTTPError as e:
        assert 'Tablet map not found' in e.message

    logger.info("Verifying that moving the other tablet works")
    replica = await get_tablet_replica(manager, servers[0], 'test', 'test2', tablet_token)
    s0_host_id = await manager.get_host_id(servers[0].server_id)
    assert replica[0] == s0_host_id
    await manager.api.move_tablet(servers[0].ip_addr, "test", "test2", replica[0], replica[1], s1_host_id, 0, tablet_token)

    logger.info("Verifying tablet replica")
    replica = await get_tablet_replica(manager, servers[0], 'test', 'test2', tablet_token)
    assert replica == (s1_host_id, 0)

@pytest.mark.repair
@pytest.mark.asyncio
async def test_tablet_repair(manager: ManagerClient):
    logger.info("Bootstrapping cluster")
    servers = [await manager.server_add(), await manager.server_add(), await manager.server_add()]

    cql = manager.get_cql()
    await cql.run_async("CREATE KEYSPACE test WITH replication = {'class': 'NetworkTopologyStrategy', "
                  "'replication_factor': 2} AND tablets = {'initial': 32};")
    await cql.run_async("CREATE TABLE test.test (pk int PRIMARY KEY, c int);")

    logger.info("Populating table")

    keys = range(256)
    await asyncio.gather(*[cql.run_async(f"INSERT INTO test.test (pk, c) VALUES ({k}, {k});") for k in keys])

    await repair_on_node(manager, servers[0], servers)

    async def check():
        logger.info("Checking table")
        rows = await cql.run_async("SELECT * FROM test.test;")
        assert len(rows) == len(keys)
        for r in rows:
            assert r.c == r.pk

    await check()

    await cql.run_async("DROP KEYSPACE test;")

@pytest.mark.repair
@pytest.mark.asyncio
async def test_tablet_missing_data_repair(manager: ManagerClient):
    logger.info("Bootstrapping cluster")
    cmdline = [
        '--hinted-handoff-enabled', 'false',
        ]
    servers = [await manager.server_add(cmdline=cmdline),
               await manager.server_add(cmdline=cmdline),
               await manager.server_add(cmdline=cmdline)]

    cql = manager.get_cql()
    await cql.run_async("CREATE KEYSPACE test WITH replication = {'class': 'NetworkTopologyStrategy', "
                  "'replication_factor': 3} AND tablets = {'initial': 32};")
    await cql.run_async("CREATE TABLE test.test (pk int PRIMARY KEY, c int);")

    keys_list = [range(0, 100), range(100, 200), range(200, 300)]
    keys = range(0, 300)

    for idx in range(0,3):
        s = servers[idx].server_id
        await manager.server_stop_gracefully(s, timeout=120)
        logger.info(f"Stopped server {idx}");
        logger.info(f"Insert into server {idx}");
        await asyncio.gather(*[cql.run_async(f"INSERT INTO test.test (pk, c) VALUES ({k}, {k});") for k in keys_list[idx]])
        await manager.server_start(s)
        logger.info(f"Started server {idx}");

    await wait_for_cql_and_get_hosts(cql, servers, time.time() + 60)

    await repair_on_node(manager, servers[0], servers)

    async def check():
        logger.info("Checking table")
        query = SimpleStatement("SELECT * FROM test.test;", consistency_level=ConsistencyLevel.ONE)
        rows = await cql.run_async(query)
        assert len(rows) == len(keys)
        for r in rows:
            assert r.c == r.pk

    for idx in range(0,3):
        s = servers[idx].server_id
        await manager.server_stop_gracefully(s, timeout=120)
        await check()
        await manager.server_start(s)

    await cql.run_async("DROP KEYSPACE test;")

@pytest.mark.asyncio
async def test_tablet_cleanup(manager: ManagerClient):
    cmdline = ['--smp=2', '--commitlog-sync=batch']

    logger.info("Start first node")
    servers = [await manager.server_add(cmdline=cmdline)]
    await manager.api.disable_tablet_balancing(servers[0].ip_addr)

    logger.info("Populate table")
    cql = manager.get_cql()
    n_tablets = 32
    n_partitions = 1000
    await wait_for_cql_and_get_hosts(cql, servers, time.time() + 60)
    await manager.servers_see_each_other(servers)
    await cql.run_async("CREATE KEYSPACE test WITH replication = {{'class': 'NetworkTopologyStrategy', 'replication_factor': 1}} AND tablets = {{'initial': {}}};".format(n_tablets))
    await cql.run_async("CREATE TABLE test.test (pk int PRIMARY KEY);")
    await asyncio.gather(*[cql.run_async(f"INSERT INTO test.test (pk) VALUES ({k});") for k in range(1000)])

    logger.info("Start second node")
    servers.append(await manager.server_add())

    s0_host_id = await manager.get_host_id(servers[0].server_id)
    s1_host_id = await manager.get_host_id(servers[1].server_id)

    logger.info("Read system.tablets")
    tablet_replicas = await get_all_tablet_replicas(manager, servers[0], 'test', 'test')
    assert len(tablet_replicas) == n_tablets

    # Randomly select half of all tablets.
    sample = random.sample(tablet_replicas, n_tablets // 2)
    moved_tokens = [x.last_token for x in sample]
    moved_src = [x.replicas[0] for x in sample]
    moved_dst = [(s1_host_id, random.choice([0, 1])) for _ in sample]

    # Migrate the selected tablets to second node.
    logger.info("Migrate half of all tablets to second node")
    for t, s, d in zip(moved_tokens, moved_src, moved_dst):
        await manager.api.move_tablet(servers[0].ip_addr, "test", "test", *s, *d, t)

    # Sanity check. All data we inserted should be still there.
    assert n_partitions == (await cql.run_async("SELECT COUNT(*) FROM test.test"))[0].count

    # Wipe data on second node.
    logger.info("Wipe data on second node")
    await manager.server_stop_gracefully(servers[1].server_id, timeout=120)
    await manager.server_wipe_sstables(servers[1].server_id, "test", "test")
    await manager.server_start(servers[1].server_id)
    await wait_for_cql_and_get_hosts(cql, servers, time.time() + 60)
    await manager.servers_see_each_other(servers)
    partitions_after_loss = (await cql.run_async("SELECT COUNT(*) FROM test.test"))[0].count
    assert partitions_after_loss < n_partitions

    # Migrate all tablets back to their original position.
    # Check that this doesn't resurrect cleaned data.
    logger.info("Migrate the migrated tablets back")
    for t, s, d in zip(moved_tokens, moved_dst, moved_src):
        await manager.api.move_tablet(servers[0].ip_addr, "test", "test", *s, *d, t)
    assert partitions_after_loss == (await cql.run_async("SELECT COUNT(*) FROM test.test"))[0].count

    # Kill and restart first node.
    # Check that this doesn't resurrect cleaned data.
    logger.info("Brutally restart first node")
    await manager.server_stop(servers[0].server_id)
    await manager.server_start(servers[0].server_id)
    hosts = await wait_for_cql_and_get_hosts(cql, servers, time.time() + 60)
    await manager.servers_see_each_other(servers)
    assert partitions_after_loss == (await cql.run_async("SELECT COUNT(*) FROM test.test"))[0].count

    # Bonus: check that commitlog_cleanups doesn't have any garbage after restart.
    assert 0 == (await cql.run_async("SELECT COUNT(*) FROM system.commitlog_cleanups", host=hosts[0]))[0].count

<<<<<<< HEAD
@pytest.mark.asyncio
async def test_tablet_resharding(manager: ManagerClient):
    cmdline = ['--smp=3']
    config = {'experimental_features': ['consistent-topology-changes', 'tablets']}
    servers = await manager.servers_add(1, cmdline=cmdline)
    server = servers[0]

    logger.info("Populate table")
    cql = manager.get_cql()
    n_tablets = 32
    n_partitions = 1000
    await cql.run_async(f"CREATE KEYSPACE test WITH replication = {{'class': 'NetworkTopologyStrategy', 'replication_factor': 1}} AND tablets = {{'initial': {n_tablets}}};")
    await cql.run_async("CREATE TABLE test.test (pk int PRIMARY KEY);")
    await asyncio.gather(*[cql.run_async(f"INSERT INTO test.test (pk) VALUES ({k});") for k in range(n_partitions)])

    await manager.server_stop_gracefully(server.server_id, timeout=120)
    await manager.server_update_cmdline(server.server_id, ['--smp=2'])

    await manager.server_start(
        server.server_id,
        expected_error="Detected a tablet with invalid replica shard, reducing shard count with tablet-enabled tables is not yet supported. Replace the node instead.")
=======
async def get_tablet_count(manager: ManagerClient, server: ServerInfo, keyspace_name: str, table_name: str):
    host = manager.cql.cluster.metadata.get_host(server.ip_addr)

    # read_barrier is needed to ensure that local tablet metadata on the queried node
    # reflects the finalized tablet movement.
    await read_barrier(manager.cql, host)

    table_id = await manager.get_table_id(keyspace_name, table_name)
    rows = await manager.cql.run_async(f"SELECT tablet_count FROM system.tablets where "
                                       f"table_id = {table_id}", host=host)
    return rows[0].tablet_count

@pytest.mark.asyncio
@skip_mode('release', 'error injections are not supported in release mode')
async def test_tablet_split(manager: ManagerClient):
    logger.info("Bootstrapping cluster")
    cmdline = [
        '--logger-log-level', 'storage_service=debug',
        '--target-tablet-size-in-bytes', '1024',
    ]
    servers = [await manager.server_add(cmdline=cmdline)]

    await manager.api.disable_tablet_balancing(servers[0].ip_addr)

    cql = manager.get_cql()
    await cql.run_async("CREATE KEYSPACE test WITH replication = {'class': 'NetworkTopologyStrategy', 'replication_factor': 1} AND tablets = {'initial': 1};")
    await cql.run_async("CREATE TABLE test.test (pk int PRIMARY KEY, c int);")

    # enough to trigger multiple splits with max size of 1024 bytes.
    keys = range(256)
    await asyncio.gather(*[cql.run_async(f"INSERT INTO test.test (pk, c) VALUES ({k}, {k});") for k in keys])

    async def check():
        logger.info("Checking table")
        cql = manager.get_cql()
        rows = await cql.run_async("SELECT * FROM test.test;")
        assert len(rows) == len(keys)
        for r in rows:
            assert r.c == r.pk

    await check()

    await manager.api.flush_keyspace(servers[0].ip_addr, "test")

    tablet_count = await get_tablet_count(manager, servers[0], 'test', 'test')
    assert tablet_count == 1

    logger.info("Adding new server")
    servers.append(await manager.server_add(cmdline=cmdline))

    # Increases the chance of tablet migration concurrent with split
    await inject_error_one_shot_on(manager, "tablet_allocator_shuffle", servers)
    await inject_error_on(manager, "tablet_load_stats_refresh_before_rebalancing", servers)

    s1_log = await manager.server_open_log(servers[0].server_id)
    s1_mark = await s1_log.mark()

    # Now there's a split and migration need, so they'll potentially run concurrently.
    await manager.api.enable_tablet_balancing(servers[0].ip_addr)

    await check()
    time.sleep(5) # Give load balancer some time to do work

    await s1_log.wait_for('Detected tablet split for table', from_mark=s1_mark)

    await check()

    tablet_count = await get_tablet_count(manager, servers[0], 'test', 'test')
    assert tablet_count > 1
>>>>>>> 3b14c5b8
<|MERGE_RESOLUTION|>--- conflicted
+++ resolved
@@ -555,7 +555,6 @@
     # Bonus: check that commitlog_cleanups doesn't have any garbage after restart.
     assert 0 == (await cql.run_async("SELECT COUNT(*) FROM system.commitlog_cleanups", host=hosts[0]))[0].count
 
-<<<<<<< HEAD
 @pytest.mark.asyncio
 async def test_tablet_resharding(manager: ManagerClient):
     cmdline = ['--smp=3']
@@ -577,7 +576,7 @@
     await manager.server_start(
         server.server_id,
         expected_error="Detected a tablet with invalid replica shard, reducing shard count with tablet-enabled tables is not yet supported. Replace the node instead.")
-=======
+
 async def get_tablet_count(manager: ManagerClient, server: ServerInfo, keyspace_name: str, table_name: str):
     host = manager.cql.cluster.metadata.get_host(server.ip_addr)
 
@@ -646,5 +645,4 @@
     await check()
 
     tablet_count = await get_tablet_count(manager, servers[0], 'test', 'test')
-    assert tablet_count > 1
->>>>>>> 3b14c5b8
+    assert tablet_count > 1