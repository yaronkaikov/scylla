--- conflicted
+++ resolved
@@ -80,14 +80,9 @@
     thrift_server_config tsc;
     tsc.timeout_config = make_timeout_config(cfg);
     tsc.max_request_size = cfg.thrift_max_message_length_in_mb() * (uint64_t(1) << 20);
-<<<<<<< HEAD
-    return gms::inet_address::lookup(addr, family, preferred).then([this, tserver, addr, port, keepalive, tsc] (gms::inet_address ip) {
+    return utils::resolve(cfg.rpc_address, family, preferred).then([this, tserver, port = cfg.rpc_port(), keepalive, tsc] (gms::inet_address ip) {
         _addr.emplace(ip, port);
-        return tserver->start(std::ref(_db), std::ref(_qp), std::ref(_ss), std::ref(_auth_service), std::ref(_mem_limiter), tsc).then([tserver, port, addr, ip, keepalive] {
-=======
-    return utils::resolve(cfg.rpc_address, family, preferred).then([this, tserver, port = cfg.rpc_port(), keepalive, tsc] (gms::inet_address ip) {
         return tserver->start(std::ref(_db), std::ref(_qp), std::ref(_ss), std::ref(_auth_service), std::ref(_mem_limiter), tsc).then([tserver, port, ip, keepalive] {
->>>>>>> 92e8e217
             // #293 - do not stop anything
             //engine().at_exit([tserver] {
             //    return tserver->stop();
