--- conflicted
+++ resolved
@@ -820,11 +820,6 @@
     });
 }
 
-<<<<<<< HEAD
-static future<> do_merge_schema(distributed<service::storage_proxy>& proxy, sharded<db::system_keyspace>& sys_ks, utils::chunked_vector<mutation> mutations, bool reload)
-{
-    slogger.trace("do_merge_schema: {}", mutations);
-=======
 future<schema_persisted_state> schema_applier::get_schema_persisted_state() {
     schema_persisted_state v{
         .keyspaces = co_await read_schema_for_keyspaces(_proxy, KEYSPACES, _keyspaces),
@@ -839,8 +834,7 @@
     co_return v;
 }
 
-future<> schema_applier::prepare(std::vector<mutation>& muts) {
->>>>>>> ace7d53c
+future<> schema_applier::prepare(utils::chunked_vector<mutation>& muts) {
     schema_ptr s = keyspaces();
     for (auto& mutation : muts) {
         sstring keyspace_name = value_cast<sstring>(utf8_type->deserialize(mutation.key().get_component(*s, 0)));
@@ -1096,7 +1090,7 @@
     co_await _functions_batch.stop();
 }
 
-static future<> execute_do_merge_schema(distributed<service::storage_proxy>& proxy, schema_applier& ap, std::vector<mutation> mutations) {
+static future<> execute_do_merge_schema(distributed<service::storage_proxy>& proxy, schema_applier& ap, utils::chunked_vector<mutation> mutations) {
     co_await ap.prepare(mutations);
     co_await proxy.local().get_db().local().apply(freeze(mutations), db::no_timeout);
     co_await ap.update();
@@ -1110,7 +1104,7 @@
     co_await ap.post_commit();
 }
 
-static future<> do_merge_schema(distributed<service::storage_proxy>& proxy,  distributed<service::storage_service>& ss, sharded<db::system_keyspace>& sys_ks, std::vector<mutation> mutations, bool reload)
+static future<> do_merge_schema(distributed<service::storage_proxy>& proxy,  distributed<service::storage_service>& ss, sharded<db::system_keyspace>& sys_ks, utils::chunked_vector<mutation> mutations, bool reload)
 {
     slogger.trace("do_merge_schema: {}", mutations);
     schema_applier ap(proxy, ss, sys_ks, reload);
@@ -1135,11 +1129,7 @@
  * @throws ConfigurationException If one of metadata attributes has invalid value
  * @throws IOException If data was corrupted during transportation or failed to apply fs operations
  */
-<<<<<<< HEAD
-future<> merge_schema(sharded<db::system_keyspace>& sys_ks, distributed<service::storage_proxy>& proxy, gms::feature_service& feat, utils::chunked_vector<mutation> mutations, bool reload)
-=======
-future<> merge_schema(sharded<db::system_keyspace>& sys_ks, distributed<service::storage_proxy>& proxy, distributed<service::storage_service>& ss, gms::feature_service& feat, std::vector<mutation> mutations, bool reload)
->>>>>>> ace7d53c
+future<> merge_schema(sharded<db::system_keyspace>& sys_ks, distributed<service::storage_proxy>& proxy, distributed<service::storage_service>& ss, gms::feature_service& feat, utils::chunked_vector<mutation> mutations, bool reload)
 {
     if (this_shard_id() != 0) {
         // mutations must be applied on the owning shard (0).
